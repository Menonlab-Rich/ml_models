from model import WeightedLitAutoencoder
from dataset import EncoderDataModule, InputLoader
from config import Config, CONFIG_FILE_PATH
from pytorch_lightning.loggers import NeptuneLogger
from os import environ
from pytorch_lightning import Trainer


def main(config: Config, n_files: int = None):
    input_loader = InputLoader(config.data_dir, n_files=n_files)

    data_module = EncoderDataModule(
        input_loader, batch_size=config.batch_size,
        transforms=config.transform)

    model = WeightedLitAutoencoder(input_channels=config.input_channels,
                                   embedding_dim=config.embedding_dim,
                                   size=config.resize, lr=config.learning_rate,
                                   weights=list(config.weights.values()),
                                   loss_scale=config.loss_scale,
                                   class_names=list(config.weights.keys()),)

    logger = NeptuneLogger(
        api_key=environ.get("NEPTUNE_API_TOKEN"),  # replace with your own
        project="richbai90/AutoEncoder",  # format "workspace-name/project-name"
        tags=["training", "autoencoder"],  # optional
    )

    debug = config.debug
    if debug['enable']:
        Trainer(
            fast_dev_run=debug['fast'],
            limit_train_batches=debug['train_batches'],
            limit_val_batches=debug['val_batches'],
        ).fit(model, data_module)

    else:
        Trainer(
            logger=logger,
            max_epochs=config.epochs,
            precision=config.precision,
            accelerator=config.accelerator,
            progress_bar_refresh_rate=1,
        ).fit(model, data_module)


if __name__ == '__main__':
<<<<<<< HEAD
    config = Config("config.yml")
=======
    config = Config(CONFIG_FILE_PATH)
>>>>>>> 81f0b435
    main(config)<|MERGE_RESOLUTION|>--- conflicted
+++ resolved
@@ -45,9 +45,5 @@
 
 
 if __name__ == '__main__':
-<<<<<<< HEAD
-    config = Config("config.yml")
-=======
     config = Config(CONFIG_FILE_PATH)
->>>>>>> 81f0b435
     main(config)