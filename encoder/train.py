--- conflicted
+++ resolved
@@ -118,14 +118,9 @@
 
 
 if __name__ == '__main__':
-<<<<<<< HEAD
     config = Config(file_path='./config.yml')
-    loss_fn = MSELoss()
-=======
-    config = Config(file_path=r"D:\CZI_scope\code\ml_models\encoder\config.yml")
     loss_fn = WeightedMSELoss(weights=torch.tensor(
         [config.weights['605'], config.weights['625']]), scale=config.loss_scale).to(config.device)
->>>>>>> 887c549d
     dataset = EncoderDataset(InputLoader(config.data_dir), config.transform)
     model = Autoencoder(
         config.input_channels, config.embedding_dim,
