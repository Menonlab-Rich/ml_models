from model import WeightedLitAutoencoder, with_loss_fn, WeightedMSEMetric
from dataset import EncoderDataModule, InputLoader
from config import Config
from lightning.pytorch.loggers import NeptuneLogger
from os import environ
from pytorch_lightning import Trainer


def main(config: Config, n_files: int = None):
    input_loader = InputLoader(config.data_dir, n_files=n_files)

    data_module = EncoderDataModule(
        input_loader, batch_size=config.batch_size,
        transforms=config.transform)

    model = with_loss_fn(WeightedMSEMetric,
                         weights=list(config.weights.values()))(
        WeightedLitAutoencoder)(input_channels=config.input_channels,
                                embedding_dim=config.embedding_dim, size=config.resize,
                                lr=config.learning_rate, class_names=list(config.weights.keys()),)

    logger = NeptuneLogger(
        api_key=environ.get("NEPTUNE_API_TOKEN"),  # replace with your own
        project="richbai90/AutoEncoder",  # format "workspace-name/project-name"
        tags=["training", "autoencoder"],  # optional
    )

    Trainer(max_epochs=config.epochs, logger=logger).fit(model, data_module)


if __name__ == '__main__':
<<<<<<< HEAD
    config = Config(file_path='./config.yml')
    loss_fn = WeightedMSELoss(weights=torch.tensor(
        [config.weights['605'], config.weights['625']]), scale=config.loss_scale).to(config.device)
    dataset = EncoderDataset(InputLoader(config.data_dir), config.transform)
    model = Autoencoder(
        config.input_channels, config.embedding_dim,
        size=config.resize).to(config.device) # Initialize the model
    optimizer = Adam(model.parameters(), lr=config.learning_rate)
    train_ds, val_ds = dataset.split(0.8, return_identifiers=True)
    # Save the training dataset
    utils.save_data(train_ds, path.join(config.out_dir, 'train_ds.pth.tar'))
    # Save the validation dataset
    utils.save_data(val_ds, path.join(config.out_dir, 'val_ds.pth.tar'))
    train_loader = DataLoader(
        train_ds, batch_size=config.batch_size, shuffle=True)
    val_loader = DataLoader(val_ds, batch_size=config.batch_size, shuffle=False)
    trainer = EncoderTrainer(
        model, train_loader, val_loader, optimizer, loss_fn,
        epochs=config.epochs, device=config.device,
        checkpoint_dir=config.out_dir)

    trainer.train()
=======
    config = Config(r"D:\CZI_scope\code\ml_models\encoder\config.yml")
    main(config)
>>>>>>> 36900e5a
<|MERGE_RESOLUTION|>--- conflicted
+++ resolved
@@ -29,30 +29,5 @@
 
 
 if __name__ == '__main__':
-<<<<<<< HEAD
-    config = Config(file_path='./config.yml')
-    loss_fn = WeightedMSELoss(weights=torch.tensor(
-        [config.weights['605'], config.weights['625']]), scale=config.loss_scale).to(config.device)
-    dataset = EncoderDataset(InputLoader(config.data_dir), config.transform)
-    model = Autoencoder(
-        config.input_channels, config.embedding_dim,
-        size=config.resize).to(config.device) # Initialize the model
-    optimizer = Adam(model.parameters(), lr=config.learning_rate)
-    train_ds, val_ds = dataset.split(0.8, return_identifiers=True)
-    # Save the training dataset
-    utils.save_data(train_ds, path.join(config.out_dir, 'train_ds.pth.tar'))
-    # Save the validation dataset
-    utils.save_data(val_ds, path.join(config.out_dir, 'val_ds.pth.tar'))
-    train_loader = DataLoader(
-        train_ds, batch_size=config.batch_size, shuffle=True)
-    val_loader = DataLoader(val_ds, batch_size=config.batch_size, shuffle=False)
-    trainer = EncoderTrainer(
-        model, train_loader, val_loader, optimizer, loss_fn,
-        epochs=config.epochs, device=config.device,
-        checkpoint_dir=config.out_dir)
-
-    trainer.train()
-=======
-    config = Config(r"D:\CZI_scope\code\ml_models\encoder\config.yml")
-    main(config)
->>>>>>> 36900e5a
+    config = Config(r"./config.yml")
+    main(config)