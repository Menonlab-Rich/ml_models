# define the root directory that all other paths are relative to
root_dir: &root_dir .
data_dir: ../../data/transfer/preprocess/tifs
out_dir: !path [*root_dir, 'output']
input_channels: 1
embedding_dim: 8
learning_rate: 1.e-4
batch_size: 32
<<<<<<< HEAD
epochs: 16
device: cuda # Example: 'cpu' or 'cuda'data_dir: *root_dir\data
rescale: 0.3 # Scale the inputs to 1/3 their original size
=======
epochs: 2
device: cpu # Example: 'cpu' or 'cuda'data_dir: *root_dir\data
resize: [128, 128] # resize the input image
>>>>>>> 94c85371
weights:
  "605": 0.25
  "625": 0.75
loss_scale: 100 # What to scale the loss by<|MERGE_RESOLUTION|>--- conflicted
+++ resolved
@@ -6,15 +6,9 @@
 embedding_dim: 8
 learning_rate: 1.e-4
 batch_size: 32
-<<<<<<< HEAD
-epochs: 16
+epochs: 2
 device: cuda # Example: 'cpu' or 'cuda'data_dir: *root_dir\data
-rescale: 0.3 # Scale the inputs to 1/3 their original size
-=======
-epochs: 2
-device: cpu # Example: 'cpu' or 'cuda'data_dir: *root_dir\data
 resize: [128, 128] # resize the input image
->>>>>>> 94c85371
 weights:
   "605": 0.25
   "625": 0.75
