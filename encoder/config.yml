--- conflicted
+++ resolved
@@ -7,14 +7,9 @@
 learning_rate: 1.e-4
 batch_size: 32
 epochs: 16
-<<<<<<< HEAD
 device: cuda # Example: 'cpu' or 'cuda'data_dir: *root_dir\data
-rescale: 0.3 # Scale the inputs to 1/3 their original size
-=======
-device: cpu # Example: 'cpu' or 'cuda'data_dir: *root_dir\data
 rescale: 0.3 # Scale the inputs to 1/3 their original size
 weights:
   "605": 0.25
   "625": 0.75
-loss_scale: 100 # What to scale the loss by
->>>>>>> 887c549d
+loss_scale: 100 # What to scale the loss by