--- conflicted
+++ resolved
@@ -39,11 +39,7 @@
 
     def validation_step(self, batch, batch_idx):
         x, y, _ = batch
-<<<<<<< HEAD
-        y_hat = self(x).view(-1)
-=======
         y_hat = self(x).view(-1) # Flatten
->>>>>>> b6cd6845
         loss = self.loss_fn(y_hat, y)
         self.validation_accuracy.update(y_hat, y)
         self.validation_bcm.update(y_hat, y)
