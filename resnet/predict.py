from model import ResNet
from dataset import ResnetDataModule, InputLoader
from base.dataset import MockDataLoader
from pytorch_lightning import Trainer
<<<<<<< HEAD
from dataset import ResnetDataModule, InputLoader, TargetLoader
from config import Config, CONFIG_FILE_PATH
from pytorch_lightning.loggers import NeptuneLogger
from tqdm import tqdm
from torch import sigmoid, tensor
import pandas as pd
from torch.nn import BCEWithLogitsLoss
from os import environ

def load_models(resnet_ckpt_path: str, config: Config):
    from model import BCEResnet
    model = BCEResnet.load_from_checkpoint(
        resnet_ckpt_path, strict=False)
    input_loader = InputLoader(config.data_dir)
    target_loader = TargetLoader(config.data_dir, config.classes)
    data_module = ResnetDataModule.load_from_checkpoint(
        resnet_ckpt_path, test_loaders=(input_loader, target_loader))
    return model, data_module


def main(config: Config):
    resnet_ckpt_path = r"checkpoints/resnet-epoch=04-val_accuracy=0.98.ckpt"
    model, data_module = load_models(resnet_ckpt_path, config)
    logger = NeptuneLogger(
        api_key=environ.get("NEPTUNE_API_TOKEN"),  # replace with your own
        project="richbai90/ResnetTest",  # format "workspace-name/project-name"
        tags=["training", "autoencoder", "resnet"],  # optional
    )
    trainer_args = {
        "logger": logger,
        "max_epochs": config.epochs,
        "precision": config.precision,
        "accelerator": config.accelerator,
        "accumulate_grad_batches": 10,
    }

    trainer = Trainer(**trainer_args)
    trainer.test(model, datamodule=data_module)


if __name__ == '__main__':
    config = Config(CONFIG_FILE_PATH)
    main(config)
=======
from common import helpers
import os


def parse_args():
    parser = helpers.DebugArgParser()
    parser.add_argument(
        "--model-path", type=str, required=True,
        help="Path to the model checkpoint.", dest="model_path")
    parser.add_argument("image_path", type=str, nargs="+",
                        help="Path to the image to predict.")
    return parser.parse_args()


def load_model(model_path: str, image_paths: str):
    directories = [os.path.dirname(img_path) for img_path in image_paths]
    assert len(set(directories)) == 1, "All images must be in the same directory."
    directory = directories[0]
    prediction_loader = InputLoader(directory=directory, files=image_paths)
    model = ResNet.load_from_checkpoint(model_path, encoder=None, strict=False)
    data_module = ResnetDataModule.load_from_checkpoint(
        model_path, input_loader=MockDataLoader([]),
        target_loader=MockDataLoader([]),
        prediction_loader=prediction_loader,
        n_workers=1
    )
    return model, data_module


def main():
    from common.func_helpers import flatten
    args = parse_args()
    model_path = args.model_path
    image_path = args.image_path
    model, data_module = load_model(model_path, image_path)
    trainer = Trainer()
    output = trainer.predict(model, datamodule=data_module)
    output = [t.tolist() for t in output]
    output = flatten(output)
    print(output)


if __name__ == '__main__':
    main()
>>>>>>> 78df0b20
<|MERGE_RESOLUTION|>--- conflicted
+++ resolved
@@ -2,51 +2,6 @@
 from dataset import ResnetDataModule, InputLoader
 from base.dataset import MockDataLoader
 from pytorch_lightning import Trainer
-<<<<<<< HEAD
-from dataset import ResnetDataModule, InputLoader, TargetLoader
-from config import Config, CONFIG_FILE_PATH
-from pytorch_lightning.loggers import NeptuneLogger
-from tqdm import tqdm
-from torch import sigmoid, tensor
-import pandas as pd
-from torch.nn import BCEWithLogitsLoss
-from os import environ
-
-def load_models(resnet_ckpt_path: str, config: Config):
-    from model import BCEResnet
-    model = BCEResnet.load_from_checkpoint(
-        resnet_ckpt_path, strict=False)
-    input_loader = InputLoader(config.data_dir)
-    target_loader = TargetLoader(config.data_dir, config.classes)
-    data_module = ResnetDataModule.load_from_checkpoint(
-        resnet_ckpt_path, test_loaders=(input_loader, target_loader))
-    return model, data_module
-
-
-def main(config: Config):
-    resnet_ckpt_path = r"checkpoints/resnet-epoch=04-val_accuracy=0.98.ckpt"
-    model, data_module = load_models(resnet_ckpt_path, config)
-    logger = NeptuneLogger(
-        api_key=environ.get("NEPTUNE_API_TOKEN"),  # replace with your own
-        project="richbai90/ResnetTest",  # format "workspace-name/project-name"
-        tags=["training", "autoencoder", "resnet"],  # optional
-    )
-    trainer_args = {
-        "logger": logger,
-        "max_epochs": config.epochs,
-        "precision": config.precision,
-        "accelerator": config.accelerator,
-        "accumulate_grad_batches": 10,
-    }
-
-    trainer = Trainer(**trainer_args)
-    trainer.test(model, datamodule=data_module)
-
-
-if __name__ == '__main__':
-    config = Config(CONFIG_FILE_PATH)
-    main(config)
-=======
 from common import helpers
 import os
 
@@ -90,5 +45,4 @@
 
 
 if __name__ == '__main__':
-    main()
->>>>>>> 78df0b20
+    main()