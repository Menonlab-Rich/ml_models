import torch
from torch import nn, cuda
from os import path, getcwd, listdir
from PIL import Image
import albumentations as A
import numpy as np
<<<<<<< HEAD
from glob import glob
=======
from dataset import GenericDataLoader
>>>>>>> 1077e6a0

_cwd = getcwd()
DEVICE = 'cuda' if cuda.is_available() else 'cpu'
MULTI_GPU = False
INPUT_PATH = '/scratch/general/nfs1/u0977428/transfer/preprocess/tifs/'
MODEL_PATH = path.join(_cwd, 'm del.tar')
EPOCHS = 10
BATCH_SIZE = 32
LEARNING_RATE = 1e-3
NUM_CLASSES = 2
CLASS_MAPPING = {0: '605', 1: '625'}
PREDICTIONS_PATH = path.join(_cwd, 'predictions.png')
NUM_CHANNELS = 1

<<<<<<< HEAD
def INPUT_LOADER():
    files = sorted([path.join(INPUT_PATH, x) for x in glob(f'{INPUT_PATH}/*.tif')])
    return [np.array(Image.open(x)) for x in files], files

def TARGET_LOADER():
    files = sorted([path.join(INPUT_PATH, x) for x in listdir(INPUT_PATH)])
    classes = [1 if x[:3] == CLASS_MAPPING[1] else 0 for x in files]
    return classes, files
=======
class InputLoader(GenericDataLoader):
    def __init__(self, directory):
        self.directory = directory
        self.files = sorted([f for f in listdir(directory) if f.endswith('.tif')])
    
    def __len__(self):
        return len(self.files)
    
    def __getitem__(self, idx):
        return self._read(self.files[idx])
    
    def __iter__(self):
        for file in self.files:
            yield self._read(file)
    
    def get_ids(self, i=None):
        if i is not None:
            return self.files[i]
        return self.files
    
    def _read(self, file):
        file = path.basename(file) # make sure that the file is just the name
        return np.array(Image.open(path.join(self.directory, file)))
    
class TargetLoader(GenericDataLoader):
    def __init__(self, directory):
        files = sorted([f for f in listdir(directory) if f.endswith('.tif')])
        self.classes = [1 if x[:3] == CLASS_MAPPING[1] else 0 for x in files]
    def __len__(self):
        return len(self.classes)
    
    def __getitem__(self, idx):
        return self.classes[idx]
    
    def __iter__(self):
        for c in self.classes:
            yield c
    
    def get_ids(self, i=None):
        if i is not None:
            return self.classes[i]
        return self.classes
    
INPUT_LOADER = InputLoader(INPUT_PATH)
TARGET_LOADER = TargetLoader(INPUT_PATH)
        
>>>>>>> 1077e6a0

INPUT_TRANSFORMS = A.Compose([
    # Add transforms here to preprocess the input data
    A.ToFloat(always_apply=True),
    A.LongestMaxSize(max_size=256, always_apply=True),
    A.PadIfNeeded(256, 256, always_apply=True),
    # Add transforms here to augment the input data for training
    A.RandomBrightnessContrast(p=0.3),
    A.ShiftScaleRotate(shift_limit=0.0625, scale_limit=0.1, rotate_limit=0, p=0.3),
    A.GaussNoise(var_limit=(10, 50), p=0.5)
])

VALIDATION_TRANSFORMS = A.Compose([
    A.ToFloat(always_apply=True),
    A.LongestMaxSize(max_size=256, always_apply=True),
    A.PadIfNeeded(256, 256, always_apply=True)
]) 

TRANSFORMS = {
    'train': {
        'input': lambda x: INPUT_TRANSFORMS(image=x)['image'], # Apply input transforms
        'target': lambda y: torch.tensor(y, dtype=torch.long) # convert to tensor of type long
    },
    'val': {
        'input': lambda x: INPUT_TRANSFORMS(image=x)['image'],
        'target': lambda y: torch.tensor(y, dtype=torch.long) # convert to tensor of type long
    }
}

LOSS_FN = nn.CrossEntropyLoss(label_smoothing=0.1) # Add more parameters as needed

if __name__ == 'config':
    assert not MULTI_GPU or cuda.is_available() and cuda.device_count() > 1, 'Cannot use multiple GPUs'<|MERGE_RESOLUTION|>--- conflicted
+++ resolved
@@ -4,17 +4,14 @@
 from PIL import Image
 import albumentations as A
 import numpy as np
-<<<<<<< HEAD
 from glob import glob
-=======
 from dataset import GenericDataLoader
->>>>>>> 1077e6a0
 
 _cwd = getcwd()
 DEVICE = 'cuda' if cuda.is_available() else 'cpu'
 MULTI_GPU = False
 INPUT_PATH = '/scratch/general/nfs1/u0977428/transfer/preprocess/tifs/'
-MODEL_PATH = path.join(_cwd, 'm del.tar')
+MODEL_PATH = path.join(_cwd, 'model.tar')
 EPOCHS = 10
 BATCH_SIZE = 32
 LEARNING_RATE = 1e-3
@@ -23,16 +20,6 @@
 PREDICTIONS_PATH = path.join(_cwd, 'predictions.png')
 NUM_CHANNELS = 1
 
-<<<<<<< HEAD
-def INPUT_LOADER():
-    files = sorted([path.join(INPUT_PATH, x) for x in glob(f'{INPUT_PATH}/*.tif')])
-    return [np.array(Image.open(x)) for x in files], files
-
-def TARGET_LOADER():
-    files = sorted([path.join(INPUT_PATH, x) for x in listdir(INPUT_PATH)])
-    classes = [1 if x[:3] == CLASS_MAPPING[1] else 0 for x in files]
-    return classes, files
-=======
 class InputLoader(GenericDataLoader):
     def __init__(self, directory):
         self.directory = directory
@@ -79,7 +66,6 @@
 INPUT_LOADER = InputLoader(INPUT_PATH)
 TARGET_LOADER = TargetLoader(INPUT_PATH)
         
->>>>>>> 1077e6a0
 
 INPUT_TRANSFORMS = A.Compose([
     # Add transforms here to preprocess the input data
