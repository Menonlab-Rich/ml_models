--- conflicted
+++ resolved
@@ -22,11 +22,7 @@
     tags=["training", "autoencoder", "resnet"],  # optional
 )
     
-<<<<<<< HEAD
     resnet_ckpt_path = r"D:\CZI_scope\code\ml_models\resnet\checkpoints\resnet-epoch=05-accuracy_val=0.98.ckpt"
-=======
-    resnet_ckpt_path = r"checkpoints/resnet-epoch=05-accuracy_val=0.98.ckpt"
->>>>>>> 7fac4a94
     model = load_models(resnet_ckpt_path)
     data_module = ResnetDataModule(
         input_loader=InputLoader(config.data_dir), target_loader=TargetLoader(config.data_dir, config.classes),
