--- conflicted
+++ resolved
@@ -7,10 +7,7 @@
 
 def load_models(resnet_ckpt_path):
     from model import ResNet
-<<<<<<< HEAD
-=======
     from encoder.model import LitAutoencoder
->>>>>>> 51dce61a
     model = ResNet.load_from_checkpoint(resnet_ckpt_path, encoder=None, strict=False)
     return model
 
@@ -22,16 +19,9 @@
     logger = NeptuneLogger(
     api_key=environ.get("NEPTUNE_API_TOKEN"),  # replace with your own
     project="richbai90/ResnetTest",  # format "workspace-name/project-name"
-    tags=["testing", "resnet"],  # optional
+    tags=["training", "autoencoder", "resnet"],  # optional
 )
     
-<<<<<<< HEAD
-    resnet_ckpt_path = r"checkpoints/resnet-epoch=05-accuracy_val=0.98.ckpt"
-    model = load_models(resnet_ckpt_path)
-    input_loader = InputLoader(config.data_dir)
-    target_loader = TargetLoader(config.data_dir, config.classes)
-    data_module = ResnetDataModule(input_loader, target_loader, n_workers=5, transforms=config.transform, test_loaders='validation')
-=======
     resnet_ckpt_path = r"D:\CZI_scope\code\ml_models\resnet\checkpoints\resnet-epoch=03-accuracy_val=0.97.ckpt"
     model = load_models(resnet_ckpt_path)
     data_module = ResnetDataModule(
@@ -40,12 +30,12 @@
     )
     
     
->>>>>>> 51dce61a
     model.eval()
+    model.freeze()
     trainer = Trainer(logger=logger)
     trainer.test(model, datamodule=data_module)
     
 
 if __name__ == '__main__':
-    config = Config(r'config.yml')
+    config = Config(r'D:\CZI_scope\code\ml_models\resnet\config.yml')
     main(config)