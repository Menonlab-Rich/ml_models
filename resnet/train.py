--- conflicted
+++ resolved
@@ -70,10 +70,6 @@
     swa = StochasticWeightAveraging(swa_lrs=1e-2)
 
     model = BCEResnet(
-<<<<<<< HEAD
-=======
-        pos_weight=config.weights[1],
->>>>>>> 21489bf4
         lr=config.learning_rate,
         n_channels=1
     )
