import os
import torch
from argparse import ArgumentParser
import pytorch_lightning as pl
from pytorch_lightning import Trainer
from pytorch_lightning.callbacks import ModelCheckpoint, StochasticWeightAveraging
from pytorch_lightning.loggers import NeptuneLogger
from argparse import ArgumentParser
from model import BCEResnet
from dataset import ResnetDataModule, InputLoader, TargetLoader
from config import Config, CONFIG_FILE_PATH


def manual_validation(input, target, model, _loss, img_name):
    from PIL import Image
    from os import path
    import numpy as np
    import torch
    from torch.nn import BCEWithLogitsLoss
    
    config = Config(CONFIG_FILE_PATH)
    
    img_path = path.join(config.data_dir, img_name)
    img = np.array(Image.open(img_path))
    img = config.transform.apply_train(img)
    img = img.unsqueeze(0)
    
    expected_target = 0 if img_name[:3] == "605" else 1
    expected_target = config.transform.apply_train(expected_target, input=False).unsqueeze(0)
    
    assert target == expected_target, f"Target mismatch: {target} != {expected_target}"
    assert torch.allclose(input, img), f"Input mismatch: {input} != {img}"
    
    loss_fn = BCEWithLogitsLoss()
    pred = model(input)
    loss = loss_fn(pred, target)
    assert loss == _loss, f"Loss mismatch: {loss} != {_loss}"
    pred = model(img)
    loss = loss_fn(pred, expected_target)
    assert loss == _loss, f"Loss mismatch: {loss} != {_loss}"
    return loss
    



def main(config: Config, debug: bool = False, manual: bool = False):
    input_loader = InputLoader(config.data_dir)
    target_loader = TargetLoader(config.data_dir, config.classes)

    data_module = ResnetDataModule(
        input_loader=input_loader,
        target_loader=target_loader,
        batch_size=1 if manual else config.batch_size,
        transforms=config.transform,
        n_workers=1 if debug else 4
    )

    logger = NeptuneLogger(
        api_key=os.environ.get("NEPTUNE_API_TOKEN"),
        project="richbai90/Resnet",
        tags=["training", "autoencoder", "resnet"]
    )

    checkpoint_cb = ModelCheckpoint(
        monitor='val_accuracy',
        dirpath='checkpoints',
        filename='resnet-{epoch:02d}-{val_accuracy:.2f}',
        save_top_k=3,
        mode='max',
        verbose=True
    )

    swa = StochasticWeightAveraging(swa_lrs=1e-2)

    model = BCEResnet(
        lr=config.learning_rate,
        n_channels=config.input_channels,
    )

    trainer_args = {
        "logger": logger,
        "max_epochs": config.epochs,
        "precision": config.precision,
        "accelerator": config.accelerator,
        "accumulate_grad_batches": 10,
        "callbacks": [checkpoint_cb, swa]
    }

    if debug:
        trainer_args.update({
            "fast_dev_run": True,
            "limit_train_batches": 0.1,
            "limit_val_batches": 0.01,
        })

    trainer = Trainer(**trainer_args)

    if manual:
        optimizer = model.configure_optimizers()
        data_module.setup('fit')
        scaler = torch.cuda.amp.GradScaler()

        for epoch in range(config.epochs):
            model.train()
            for i, (img, target, _) in enumerate(data_module.train_dataloader()):
                with torch.cuda.amp.autocast():
                    output = model(img)
                    loss = model.loss_fn(output, target)
                scaler.scale(loss).backward()
                scaler.step(optimizer)
                scaler.update()
                logger.log_metrics({"train_loss": loss.item()}, step=i)
                manual_validation(model=model, input=img, target=target, _loss=loss, img_name=_[0][0])
            model.eval()
            for i, (img, target, _) in enumerate(data_module.val_dataloader()):
                with torch.cuda.amp.autocast():
                    output = model(img)
                    loss = model.loss_fn(output, target)
                logger.log_metrics({"val_loss": loss.item()}, step=i)

            logger.log_metrics({"epoch": epoch}, step=epoch)
    else:
<<<<<<< HEAD
        trainer.fit(model, datamodule=data_module)
        trainer.test(model, datamodule=data_module)
=======
        trainer.fit(model, data_module)
        # trainer.test(model, datamodule=data_module)
>>>>>>> 4ae393ad


if __name__ == '__main__':
    parser = ArgumentParser()
    parser.add_argument("--debug", action="store_true")
    parser.add_argument("--manual", action="store_true")
    args = parser.parse_args()

    config = Config(CONFIG_FILE_PATH)
    main(config, debug=args.debug, manual=args.manual)<|MERGE_RESOLUTION|>--- conflicted
+++ resolved
@@ -120,13 +120,8 @@
 
             logger.log_metrics({"epoch": epoch}, step=epoch)
     else:
-<<<<<<< HEAD
-        trainer.fit(model, datamodule=data_module)
-        trainer.test(model, datamodule=data_module)
-=======
         trainer.fit(model, data_module)
         # trainer.test(model, datamodule=data_module)
->>>>>>> 4ae393ad
 
 
 if __name__ == '__main__':
