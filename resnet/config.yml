--- conflicted
+++ resolved
@@ -5,16 +5,11 @@
 input_channels: 8
 learning_rate: 1.e-4
 batch_size: 60
-<<<<<<< HEAD
-epochs: 10
-device: cuda  # Example: 'cpu' or 'cuda'
-=======
 epochs: 15
-device: cpu # Example: 'cpu' or 'cuda'data_dir: *root_dir\data
->>>>>>> 8c3be903
+device: cuda # Example: 'cpu' or 'cuda'
 weights:
   "605": 1.
-  "625": 1.5 # 0.75 more weight to 625
+  "625": 1.5 # 0.5 more weight to 625
 gpus: 1 # How many gpus to use
 precision: '16-mixed' # 16, 32, 64, 'full', 'double', '16-mixed', '16-bf16'
 accelerator: 'auto' # 'cpu', 'gpu', 'tpu', 'amp', 'auto'
