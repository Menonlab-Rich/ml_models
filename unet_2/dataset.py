--- conflicted
+++ resolved
@@ -1,7 +1,6 @@
 from base.dataset import GenericDataLoader, Transformer, GenericDataset
 from pytorch_lightning import LightningDataModule
-import torch
-import tifffile as tiff
+from PIL import Image
 import numpy as np
 import os
 from os import path, listdir
@@ -9,9 +8,6 @@
 import pickle
 import warnings
 from torch.utils.data import DataLoader
-from itertools import islice
-from functools import cache
-from types import GeneratorType
 
 
 class InputLoader(GenericDataLoader):
@@ -19,213 +15,171 @@
     Loader for input files (images) to be used as input to the model.
     """
 
-    def __init__(self, directory, n_files=None, files=None, patch_size=None, step_size=None):
+    def __init__(self, directory, n_files=None, files=None):
+        """
+        Initialize the InputLoader.
+
+        Parameters:
+        directory (str): Directory containing the input files.
+        n_files (int): Number of files to sample (default: None).
+        files (List[str]): List of files to use (optional).
+        """
+
         self.directory = directory
-        self.patch_size = patch_size
-        self.step_size = step_size
         if files is not None:
             self.files = files
         elif not path.isdir(directory):
+            # Handle glob pattern
             self.files = sorted(glob(directory))
             self.directory = path.dirname(directory)
         else:
-<<<<<<< HEAD
-            self.files = sorted([f for f in listdir(directory) if f.endswith('.tif')])
-=======
             self.files = sorted(
                 [f for f in listdir(directory) if f.endswith('.tif') or f.endswith('.tiff')])
->>>>>>> 6a1c446f
         if n_files is not None:
             self.files = self.files[:n_files]
 
-        first_image = tiff.memmap(path.join(self.directory, self.files[0]))
-        self.img_height, self.img_width = first_image.shape[:2]
-
-    @property
-    @cache
-    def _patches_per_image(self):
-        return ((self.img_height - self.patch_size) // self.step_size + 1) * \
-               ((self.img_width - self.patch_size) // self.step_size + 1) \
-                   if self.patch_size and self.step_size else 1
-
-    @property
-    def _y_steps(self):
-        return range(0, self.img_height - self.patch_size + 1, self.step_size) \
-            if self.patch_size and self.step_size else [0]
-
-    @property
-    def _x_steps(self):
-        return range(0, self.img_width - self.patch_size + 1, self.step_size) \
-            if self.patch_size and self.step_size else [0]
-
-    @property
-    @cache
-    def _y_remainder(self):
-        return (self.img_height - self.patch_size) % self.step_size \
-            if self.patch_size and self.step_size else 0
-
-    @property
-    @cache
-    def _x_remainder(self):
-        return (self.img_width - self.patch_size) % self.step_size \
-            if self.patch_size and self.step_size else 0
-
-    @cache
     def __len__(self):
-        return len(self.files) * self._patches_per_image
+        return len(self.files)
 
     def __getitem__(self, idx):
-        file_idx = idx // self._patches_per_image
-        patch_idx = idx % self._patches_per_image
-        return self._read(self.files[file_idx], patch_idx)
+        return self._read(self.files[idx])
 
     def __iter__(self):
         for file in self.files:
             yield self._read(file)
 
-    def get_ids(self, i=None, **_):
-        file_idx = i // self._patches_per_image
-        patch_idx = i % self._patches_per_image
-        return f'{self.files[file_idx]}_{patch_idx}'
-
-    def _generate_patches(self, img):
-        if not self.patch_size or not self.step_size:
-            yield img
-            return
-
-        for y in self._y_steps:
-            for x in self._x_steps:
-                yield img[y:y+self.patch_size, x:x+self.patch_size]
-        if self._y_remainder:
-            for x in range(0, img.shape[1] - self.patch_size + 1, self.step_size):
-                yield img[-self.patch_size:, x:x+self.patch_size]
-        if self._x_remainder:
-            for y in range(0, img.shape[0] - self.patch_size + 1, self.step_size):
-                yield img[y:y+self.patch_size, -self.patch_size:]
-        if self._y_remainder and self._x_remainder:
-            yield img[-self.patch_size:, -self.patch_size:]
-
-    def _read(self, file, patch_idx=None):
-        img = tiff.memmap(path.join(self.directory, path.basename(file)))
-        if self.patch_size and self.step_size:
-            generator = self._generate_patches(img)
-            if patch_idx is not None:
-                return next(islice(generator, patch_idx, None))
-            return generator
-        return img, file
+    def get_ids(self, i=None, batch_size=1):
+        """
+        Get the file names for the given index and batch size.
+
+        Parameters:
+        i (int): Index (default: None).
+        batch_size (int): Batch size (default: 1).
+
+        Returns:
+        List[str]: List of file names.
+        """
+        if i is not None:
+            return self.files[i:i+batch_size]
+        return self.files
+
+    def _read(self, file):
+        """
+        Read the file and return it as a numpy array.
+
+        Parameters:
+        file (str): File name.
+
+        Returns:
+        np.ndarray: Numpy array of the image.
+        """
+        file = path.basename(file)
+        return np.array(Image.open(path.join(self.directory, file))), file
 
     def post_split(self, train_ids, val_ids):
-        return InputLoader(self.directory, files=train_ids), InputLoader(self.directory, files=val_ids)
-
-    def collate_fn(self, batch):
-        patches, filenames = zip(*batch)
-        patches = [torch.from_numpy(patch) if not torch.is_tensor(patch) else patch for patch in patches]
-        return torch.stack(patches), filenames
+        """
+        Split the loader into training and validation sets.
+
+        Parameters:
+        train_ids (List[str]): List of training file names.
+        val_ids (List[str]): List of validation file names.
+
+        Returns:
+        Tuple[InputLoader, InputLoader]: Training and validation loaders.
+        """
+        return InputLoader(
+            self.directory, files=train_ids), InputLoader(
+            self.directory, files=val_ids)
 
 
 class TargetLoader(GenericDataLoader):
     """
-    Loader for target files (masks) to be used as input to the model.
-    """
-
-    def __init__(self, directory, n_files=None, files=None, patch_size=None, step_size=None):
+    Loader for target files (class labels) corresponding to the input files.
+    """
+
+    def __init__(self, directory, n_files=None, files=None):
+        """
+        Initialize the TargetLoader.
+
+        Parameters:
+        directory (str): Directory containing the target files.
+        n_files (int): Number of files to sample (default: None).
+        files (List[str]): List of files to use (optional).
+        """
         self.directory = directory
-        self.patch_size = patch_size
-        self.step_size = step_size
         if files is not None:
             self.files = files
         elif not path.isdir(directory):
+            # Handle glob pattern
             self.files = sorted(glob(directory))
             self.directory = path.dirname(directory)
         else:
-            self.files = sorted([f for f in listdir(directory) if f.endswith('.tif')])
+            self.files = sorted(
+                [f for f in listdir(directory)
+                 if f.endswith('.npy') or f.endswith('.npz')])
         if n_files is not None:
             self.files = self.files[:n_files]
 
-        first_image = tiff.memmap(path.join(self.directory, self.files[0]))
-        self.img_height, self.img_width = first_image.shape[:2]
-
-    @property
-    @cache
-    def _patches_per_image(self):
-        return ((self.img_height - self.patch_size) // self.step_size + 1) * \
-               ((self.img_width - self.patch_size) // self.step_size + 1) \
-                   if self.patch_size and self.step_size else 1
-
-    @property
-    def _y_steps(self):
-        return range(0, self.img_height - self.patch_size + 1, self.step_size) \
-            if self.patch_size and self.step_size else [0]
-
-    @property
-    def _x_steps(self):
-        return range(0, self.img_width - self.patch_size + 1, self.step_size) \
-            if self.patch_size and self.step_size else [0]
-
-    @property
-    @cache
-    def _y_remainder(self):
-        return (self.img_height - self.patch_size) % self.step_size \
-            if self.patch_size and self.step_size else 0
-
-    @property
-    @cache
-    def _x_remainder(self):
-        return (self.img_width - self.patch_size) % self.step_size \
-            if self.patch_size and self.step_size else 0
-
-    @cache
     def __len__(self):
-        return len(self.files) * self._patches_per_image
+        return len(self.files)
 
     def __getitem__(self, idx):
-        file_idx = idx // self._patches_per_image
-        patch_idx = idx % self._patches_per_image
-        return self._read(self.files[file_idx], patch_idx)
+        return self._read(self.files[idx])
 
     def __iter__(self):
         for file in self.files:
             yield self._read(file)
 
-    def get_ids(self, i=None, **_):
-        file_idx = i // self._patches_per_image
-        patch_idx = i % self._patches_per_image
-        return f'{self.files[file_idx]}_{patch_idx}'
-
-    def _generate_patches(self, img):
-        if not self.patch_size or not self.step_size:
-            yield img
-            return
-
-        for y in self._y_steps:
-            for x in self._x_steps:
-                yield img[y:y+self.patch_size, x:x+self.patch_size]
-        if self._y_remainder:
-            for x in range(0, img.shape[1] - self.patch_size + 1, self.step_size):
-                yield img[-self.patch_size:, x:x+self.patch_size]
-        if self._x_remainder:
-            for y in range(0, img.shape[0] - self.patch_size + 1, self.step_size):
-                yield img[y:y+self.patch_size, -self.patch_size:]
-        if self._y_remainder and self._x_remainder:
-            yield img[-self.patch_size:, -self.patch_size:]
-
-    def _read(self, file, patch_idx=None):
-        img = np.load(path.join(self.directory, path.basename(file)))['mask'] # Load the mask from the .npz file
-        if self.patch_size and self.step_size:
-            generator = self._generate_patches(img)
-            if patch_idx is not None:
-                return next(islice(generator, patch_idx, None))
-            return generator
-        return img, file
+    def get_ids(self, i=None, batch_size=1):
+        """
+        Get the file names for the given index and batch size.
+
+        Parameters:
+        i (int): Index (default: None).
+        batch_size (int): Batch size (default: 1).
+
+        Returns:
+        List[str]: List of file names.
+        """
+        if i is not None:
+            return self.files[i:i+batch_size - 1]
+        return self.files
+
+    def _read(self, file: str) -> int:
+        """
+        Read the class of the file based on the first three characters of the file name.
+
+        Parameters:
+        file (str): File name.
+
+        Returns:
+        int: Class index.
+        """
+        file = path.basename(file)
+        if file.endswith('.npy'):
+            return np.load(path.join(self.directory, file))
+        elif file.endswith('.npz'):
+            data = np.load(path.join(self.directory, file))
+            if 'mask' in data:
+                return data['mask']
+            return data['arr_0']
+        else:
+            raise ValueError(f'Invalid file format: {file}')
 
     def post_split(self, train_ids, val_ids):
-        return InputLoader(self.directory, files=train_ids), InputLoader(self.directory, files=val_ids)
-
-    def collate_fn(self, batch):
-        patches, filenames = zip(*batch)
-        patches = [torch.from_numpy(patch) if not torch.is_tensor(patch) else patch for patch in patches]
-        return torch.stack(patches), filenames
-
+        """
+        Split the loader into training and validation sets.
+
+        Parameters:
+        train_ids (List[str]): List of training file names.
+        val_ids (List[str]): List of validation file names.
+
+        Returns:
+        Tuple[TargetLoader, TargetLoader]: Training and validation loaders.
+        """
+        return self.__class__(
+            self.directory, files=train_ids), self.__class__(
+            self.directory, files=val_ids)
 
 class UnetDataset(GenericDataset):
     """
@@ -245,20 +199,18 @@
             input_loader, target_loader, transform)
 
     def unpack(self, inputs, targets):
+        """
+        Unpack the data into input and target.
+
+        Parameters:
+        data (Tuple[np.ndarray, int]): Tuple containing input and target.
+
+        Returns:
+        Tuple[np.ndarray, int]: Unpacked input and target.
+        """
         inputs, filenames = inputs
-        # If the input is a generator, convert it to a list
-        if isinstance(inputs, GeneratorType):
-            inputs = list(inputs)
         return inputs, targets, filenames
-    
-    def collate_fn(self, batch):
-        inputs, targets, filenames = zip(*batch)
-        
-        # Collate the inputs and targets
-        inputs = self.input_loader.collate_fn(inputs)
-        targets = self.target_loader.collate_fn(targets)
-        
-        return inputs, targets, filenames
+
 
 class UNetDataModule(LightningDataModule):
     """
@@ -306,8 +258,8 @@
         self.save_hyperparameters({
             "batch_size": batch_size, "n_workers": n_workers,
         })
-
-    def _split_data(self, loader: GenericDataLoader, split_ratio: float):
+    
+    def _split_data(self, loader:GenericDataLoader, split_ratio:float):
         """
         Split the data into training and validation sets.
 
@@ -346,13 +298,11 @@
         if stage == 'predict':
             self.prediction_set = UnetDataset(
                 self.prediction_loader, None, self.transforms)
-
     def _get_test_set(self):
         if isinstance(self.test_loaders, str):
             if self.test_loaders.lower() == 'validation':
                 if getattr(self, 'val_inputs', None) is None:
-                    warnings.warn(
-                        'Validation set not found. Trying to load from input_loader state dict.')
+                    warnings.warn('Validation set not found. Trying to load from input_loader state dict.')
                     try:
                         self.val_inputs = self.val_set.input_loader
                         self.val_targets = self.val_set.target_loader
@@ -363,7 +313,7 @@
         elif self.test_loaders:
             return UnetDataset(*self.test_loaders, self.transforms)
         return None
-
+    
     def __setattr__(self, name: str, value: any) -> None:
         """
         Set an attribute of the data module.
@@ -375,9 +325,7 @@
 
         # Prevent overwriting existing attributes
         # Required when loading from state dict
-        if name in (
-            'input_loader', 'target_loader', 'prediction_loader',
-                'test_loaders'):
+        if name in ('input_loader', 'target_loader', 'prediction_loader', 'test_loaders'):
             if getattr(self, name, None) is not None:
                 warnings.warn(f'Refusing to set {name} as it is already set.')
                 return
@@ -391,7 +339,7 @@
         dict: State dictionary.
         """
         return {
-            'batch_size': self.batch_size,
+            'batch_size': self.batch_size, 
             'n_workers': self.n_workers,
             'input_loader': pickle.dumps(self.input_loader),
             'target_loader': pickle.dumps(self.target_loader),
@@ -411,10 +359,8 @@
             self.batch_size = state_dict['batch_size']
             self.n_workers = state_dict['n_workers']
             self.input_loader = self._load_if_bytes(state_dict['input_loader'])
-            self.target_loader = self._load_if_bytes(
-                state_dict['target_loader'])
-            self.prediction_loader = self._load_if_bytes(
-                state_dict['prediction_loader'])
+            self.target_loader = self._load_if_bytes(state_dict['target_loader'])
+            self.prediction_loader = self._load_if_bytes(state_dict['prediction_loader'])
             self.test_loaders = self._load_if_bytes(state_dict['test_loaders'])
             self.transforms = self._load_if_bytes(state_dict['transforms'])
             if (not self.input_loader or not self.target_loader) and (not self.prediction_loader and not self.test_loaders):
@@ -428,7 +374,6 @@
             self.input_loader, 0.8)
         self.train_targets, self.val_targets = self._split_data(
             self.target_loader, 0.8)
-
     def train_dataloader(self):
         """
         Get the DataLoader for training data.
