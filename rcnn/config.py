import torch
import os

BATCH_SIZE = 16  # increase / decrease according to GPU memeory
# resize the image for training and transforms
# If this is a tuple of 2 integers, it should be (height, width).
# If this is an int, the longer side of the image will be resized to this value, preserving the aspect ratio.
# If this is a float between 0 and 1, the image will be resized by this factor.
# If this is None, the image will not be resized.
<<<<<<< HEAD
RESIZE_TO = 0.5 
=======
LEARNING_RATE=1e-4 # learning rate for training
RESIZE_TO = 416 
>>>>>>> 5dca3615
NUM_EPOCHS = 10 # number of epochs to train for
NUM_WORKERS = 4 # number of worker processes for background data loading
DEVICE = torch.device('cuda') if torch.cuda.is_available() else torch.device('cpu')
# training images and XML files directory
TRAIN_IMG_DIR = '/scratch/general/nfs1/u0977428/transfer/dfa_cmos/imgs/train'
TRAIN_ANNO_DIR = '/scratch/general/nfs1/u0977428/transfer/dfa_cmos/voc_annotations/train'
# validation images and XML files directory
VALID_IMG_DIR = '/scratch/general/nfs1/u0977428/transfer/dfa_cmos/imgs/val'
VALID_ANNO_DIR = '/scratch/general/nfs1/u0977428/transfer/dfa_cmos/voc_annotations/val'
# classes: 0 index is reserved for background
CLASSES = [
    '__background__', '-1', '1'
]
DISPLAY_CLASSES = [
    '__background__', '625', '605' # The xml file class names are '-1' and '1' but we want to display them as '625' and '605
]
NUM_CLASSES = len(CLASSES)
# whether to visualize images after crearing the data loaders
VISUALIZE_TRANSFORMED_IMAGES = False
# whether to save annotated images
SAVE_ANNOTATED_IMAGES = True
# location to save model and plots
OUT_DIR = os.path.join(os.path.dirname(os.path.abspath(__file__)), 'outputs')<|MERGE_RESOLUTION|>--- conflicted
+++ resolved
@@ -7,12 +7,6 @@
 # If this is an int, the longer side of the image will be resized to this value, preserving the aspect ratio.
 # If this is a float between 0 and 1, the image will be resized by this factor.
 # If this is None, the image will not be resized.
-<<<<<<< HEAD
-RESIZE_TO = 0.5 
-=======
-LEARNING_RATE=1e-4 # learning rate for training
-RESIZE_TO = 416 
->>>>>>> 5dca3615
 NUM_EPOCHS = 10 # number of epochs to train for
 NUM_WORKERS = 4 # number of worker processes for background data loading
 DEVICE = torch.device('cuda') if torch.cuda.is_available() else torch.device('cpu')
