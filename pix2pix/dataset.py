from PIL import Image
import numpy as np
from torch.utils.data import Dataset
import config
from torch import tensor
import math
import logging
from glob import glob
# class Dataset(Dataset):
#     def __init__(self, root_dir):
#         self.root_dir = root_dir
#         self.files = os.listdir(root_dir)
#         self.files = [os.path.join(root_dir, file) for file in self.files]

#     def __len__(self):
#         return len(self.files)

#     def __getitem__(self, idx):
#         # adding basename ensures that the fn works for relative and absolute paths
#         img_path = os.path.join(self.root_dir, os.path.basename(self.files[idx]))
#         img = Image.open(img_path)
#         img = np.array(img)
#         input_img = img[:, :256, :]
#         target_img = img[:, 256:, :]
#         augmentations = config.both_transform(image=input_img, image0=target_img)
#         input_img, target_img = augmentations["image"], augmentations["image0"]

#         input_img = config.transform_only_input(image=input_img)["image"]
#         target_img = config.transform_only_target(image=target_img)["image"]

#         return input_img, target_img


class Dataset(Dataset):
    def __init__(self, image_globbing_pattern=None,
                 target_globbing_pattern=None,
                 transform=(None, None, None), **kwargs):
        '''
        Initializes the Dataset object that can be used with PyTorch's DataLoader

        Parameters:
        ----------
        image_globbing_pattern: str
            Globbing pattern to find the input images
        target_globbing_pattern: str
            Globbing pattern to find the target images
        transform: [torchvision.transforms]
            Transformations to be applied to the images. In the order of (both, input, target)
            Default: (None, None, None)
        target_input_combined: bool
            If True, the input and target images are assumed to be combined into a single image. 
            The input image is placed on the left and the target image is placed on the right.
            Default: False
        logger: logging.Logger
            Logger to be used for logging
            Default: logging.getLogger(__name__)
        '''
        # Store the paths to the images
        self.images, self.targets = self._load_images(
            image_globbing_pattern, target_globbing_pattern)
        # Store the transformations to be applied to the images
        self.transform = transform
        # Parse the arguments passed to the constructor
        self._parse_args(kwargs)
        # Log the number of images found
        self.logger.info(f"Found {len(self.images)} images")
        # Log the number of target images found
        self.logger.info(f"Found {len(self.targets)} target images")

    def _parse_args(self, kwargs):
        '''
        Parse the arguments passed to the constructor
        '''
        defaults = {
            "target_input_combined": False,
            "logger": logging.getLogger(__name__),
<<<<<<< HEAD
            "match_shape": False,
            "axis": "y" # Default axis for splitting the image
=======
>>>>>>> dae6a466
        }
        # Store the arguments as attributes of the defaults object
        for key, value in kwargs.items():
            defaults[key] = value
        
        # Store the attributes of the defaults object as attributes of the Dataset object
        for key, value in defaults.items():
            setattr(self, key, value)
    
    def _load_images(self, image_globbing_pattern, target_globbing_pattern):
        images = glob(image_globbing_pattern, recursive=True)
        targets = glob(target_globbing_pattern, recursive=True)
        assert len(images) == len(
            targets), "Number of images and targets must be equal"
        return images, targets

    def __len__(self):
        return len(self.images)

    def __getitem__(self, idx):
       # Open the image and convert it to RGB
        img = Image.open(self.images[idx]).convert("RGB")
        img = (np.array(img).astype(np.uint8))

        # If target_input_combined is True, split the image into two halves
        if self.target_input_combined:
            if self.axis == "y":
                img, target_img = self._split_image_y(img)
            else:
                img, target_img = self._split_image_x(img)
        else:
            target_img = Image.open(self.targets[idx]).convert("RGB")

        # Convert the images to numpy arrays and normalize them
        img = (np.array(img).astype(np.uint8) / 255).astype(np.float32)
        target_img = (np.array(target_img).astype(
            np.uint8) / 255).astype(np.float32)

        # If transform is specified, apply the transformations to the images
        if self.transform:
            it = iter(self.transform)
            # Apply the first transformation to both the image and the target
            if next(it):
                augmentations = self.transform[0](image=img, target=target_img)
                img = augmentations["image"]
                target_img = augmentations["target"]
            # Apply the second transformation to the image only
            if next(it):
                augmentations = self.transform[1](image=img)
                img = augmentations["image"]
            # Apply the third transformation to the target only
            if next(it):
                augmentations = self.transform[2](image=target_img)
                target_img = augmentations["image"]

        # Transpose the images to channel-first format if necessary
        if img.shape[2] == config.CHANNELS_INPUT:
            img = np.transpose(img, (2, 0, 1))
        if target_img.shape[2] == config.CHANNELS_OUTPUT:
            target_img = np.transpose(target_img, (2, 0, 1))

        # Log the shapes of the images
        self.logger.debug("Image shape: {}".format(img.shape))
        self.logger.debug("Target shape: {}".format(target_img.shape))

        # Return the images as tensors
<<<<<<< HEAD
        return tensor(img), tensor(target_img)

    def _split_image_y(self, img: np.ndarray):
        '''
        Split the image into two halves along the y-axis
        '''
        img_width = img.shape[1]
        target_img = np.copy(img[:, img_width//2:, :])
        img = np.copy(img[:, :img_width//2, :])
        return img, target_img
    
    def _split_image_x(self, img: np.ndarray):
        '''
        Split the image into two halves along the x-axis
        '''
        img_height = img.shape[0]
        img = np.copy(img[img_height//2:, :, :])
        target_img = np.copy(img[:img_height//2, :, :])
        return img, target_img

    def _match_shape(self, img: np.ndarray, target_img: np.ndarray):
        if self.pad_or_crop not in ["pad", "crop"]:
            raise ValueError("pad_or_crop must be one of 'pad' or 'crop'")
        
        if self.pad_or_crop == "pad":
            return self._match_shape_with_padding(img, target_img)
        
        return self._match_shape_with_cropping(img, target_img)

    def _match_shape_with_cropping(self, img: np.ndarray, target_img: np.ndarray):
        # compare the shapes of the images
        img_height, img_width = img.shape[:2]
        target_height, target_width = target_img.shape[:2]
        
        if img_height == target_height and img_width == target_width:
            return img, target_img
        
        if img_height < target_height:
            # crop the target image
            target_img = target_img[:img_height, :, :]
        else:
            # crop the input image
            img = img[:target_height, :, :]
        
        if img_width < target_width:
            # crop the target image
            target_img = target_img[:, :img_width, :]
        else:
            # crop the input image
            img = img[:, :target_width, :]
        
        return img, target_img
    
    def _match_shape_with_padding(self, img: np.ndarray, target_img: np.ndarray):
        # compare the shapes of the images
        img_height, img_width = img.shape[:2]
        target_height, target_width = target_img.shape[:2]
        
        if img_height == target_height and img_width == target_width:
            return img, target_img

        if img_height > target_height:
            # pad the target image
            target_img = self._pad_to(target_img, 0, img_height)
        
        else:
            # pad the input image
            img = self._pad_to(img, 0, target_height)
        
        if img_width > target_width:
            # pad the target image
            target_img = self._pad_to(target_img, 1, img_width)
        else:
            # pad the input image
            img = self._pad_to(img, 1, target_width)
        
        return img, target_img
        
        
    def _pad_to(self, x: np.ndarray, dim, size: int):
        '''
        Given an image, a dimension, and a target size, pad the image to make the dimension equal to the target size.
        '''
        
        # if dimension is zero, pad the image along the height dimension
        if dim == 0:
            return np.pad(x, [(0, size - x.shape[0]), (0, 0), (0, 0)], mode='constant')
        
        if dim == 1:
            return np.pad(x, [(0, 0), (0, size - x.shape[1]), (0, 0)], mode='constant')
        
        if dim == 2:
            return np.pad(x, [(0, 0), (0, 0), (0, size - x.shape[2])], mode='constant')
        
        raise ValueError("dim must be one of 0, 1, or 2")
        

    def _make_even(self, x: np.ndarray):
        '''
        Adjust the dimensions of x to make them even.
        Depending on the value of self.pad_or_crop, this function will either pad or crop the image.

        Parameters:
        ----------
        x: np.ndarray
            The image to be adjusted

        Returns:
        -------
        np.ndarray
            The image with dimensions adjusted to make them even
        '''
        # Get the height and width of the image
        height, width = x.shape[:2]

        # Calculate the difference between the dimension and the next even number
        # If the dimension is already even, the difference is 0
        height_diff = 0 if height % 2 == 0 else 1
        width_diff = 0 if width % 2 == 0 else 1

        # If either dimension is not even, adjust the image
        if height_diff or width_diff:
            # If self.pad_or_crop is set to "pad", pad the image to make the dimensions even
            if self.pad_or_crop == "pad":
                # Create a padding configuration for np.pad. The configuration specifies how many rows/columns to add to each dimension.
                # For the first two dimensions (height and width), it adds 'height_diff' rows and 'width_diff' columns.
                # For the remaining dimensions (if any), it adds no padding (hence the '(0, 0)').
                padding = [(0, height_diff), (0, width_diff)
                           ] + [(0, 0)] * (x.ndim - 2)
                # Pad the array to make the dimensions even. The 'mode' parameter specifies that the padding should be filled with constant values (default is 0).
                x = np.pad(x, padding, mode='constant')
            # If self.pad_or_crop is set to "crop", crop the image to make the dimensions even
            elif self.pad_or_crop == "crop":
                # Crop the array to make the dimensions even. The slicing operation 'x[:height-height_diff, :width-width_diff]' removes 'height_diff' rows from the bottom and 'width_diff' columns from the right.
                x = x[:height-height_diff, :width-width_diff]
            # If self.pad_or_crop is neither "pad" nor "crop", raise a ValueError
            else:
                raise ValueError("pad_or_crop must be one of 'pad' or 'crop'")

        # Return the adjusted image
        return x

    def _make_square(self, x: np.ndarray):
        '''
        Adjust the dimensions of x to make it a perfect square.
        Depending on the value of self.pad_or_crop, this function will either pad or crop the image.

        Parameters:
        ----------
        x: np.ndarray
            The image to be adjusted

        Returns:
        -------
        np.ndarray
            The image with dimensions adjusted to make it a perfect square
        '''
        # If self.pad_or_crop is set to "pad", pad the image to make it a square
        if self.pad_or_crop == "pad":
            return self._pad_to_square(x)
        # If self.pad_or_crop is set to "crop", crop the image to make it a square
        elif self.pad_or_crop == "crop":
            return self._crop_to_square(x)
        # If self.pad_or_crop is neither "pad" nor "crop", raise a ValueError
        else:
            raise ValueError("pad_or_crop must be one of 'pad' or 'crop'")

    def _pad_to_square(self, x: np.ndarray):
        '''
        Pad the image to make it a perfect square (power of 2)
        '''
        # Get the height and width of the image
        height, width = x.shape[:2]

        # Find the larger dimension between height and width
        max_dim = max(height, width)

        # Find the next highest power of 2 from the maximum dimension.
        # This is done because many image processing algorithms perform better or require the image dimensions to be a power of 2.
        padded_dim = 2**math.ceil(math.log2(max_dim))

        # Calculate how much to pad to height and width to make the dimensions equal to padded_dim
        # If the dimension is already equal to padded_dim, no padding is needed for that dimension (hence the 'else 0')
        pad_height = padded_dim - height if height != padded_dim else 0
        pad_width = padded_dim - width if width != padded_dim else 0

        # Create a padding configuration for np.pad. The configuration specifies how many rows/columns to add to each dimension.
        # For the first two dimensions (height and width), it adds 'pad_height' rows and 'pad_width' columns.
        # For the remaining dimensions (if any), it adds no padding (hence the '(0, 0)').
        padding = [(0, pad_height), (0, pad_width)] + [(0, 0)] * (x.ndim - 2)

        # Pad the array to make it square. The 'mode' parameter specifies that the padding should be filled with constant values (default is 0).
        x = np.pad(x, padding, mode='constant')

        # Return the padded image
        return x

    def _crop_to_square(self, x: np.ndarray):
        '''
        Crop the image to make it a perfect square (power of 2)
        '''
        # Get the height and width of the image
        height, width = x.shape[:2]

        # Find the smaller dimension between height and width
        min_dim = min(height, width)

        # Find the next lowest power of 2 from the minimum dimension.
        # This is done because many image processing algorithms perform better or require the image dimensions to be a power of 2.
        cropped_dim = 2**math.floor(math.log2(min_dim))

        # Calculate how much to crop from height and width to make the dimensions equal to cropped_dim
        # If the dimension is already equal to cropped_dim, no cropping is needed for that dimension (hence the 'else 0')
        crop_height = height - cropped_dim if height != cropped_dim else 0
        crop_width = width - cropped_dim if width != cropped_dim else 0

        # Crop the array to make it square. The slicing operation 'x[crop_height:, crop_width:]'
        # removes 'crop_height' rows from the top and 'crop_width' columns from the left.
        x = x[crop_height:, crop_width:]

        # Return the cropped image
        return x
=======
        return tensor(img), tensor(target_img)
>>>>>>> dae6a466
<|MERGE_RESOLUTION|>--- conflicted
+++ resolved
@@ -74,11 +74,8 @@
         defaults = {
             "target_input_combined": False,
             "logger": logging.getLogger(__name__),
-<<<<<<< HEAD
             "match_shape": False,
             "axis": "y" # Default axis for splitting the image
-=======
->>>>>>> dae6a466
         }
         # Store the arguments as attributes of the defaults object
         for key, value in kwargs.items():
@@ -145,7 +142,6 @@
         self.logger.debug("Target shape: {}".format(target_img.shape))
 
         # Return the images as tensors
-<<<<<<< HEAD
         return tensor(img), tensor(target_img)
 
     def _split_image_y(self, img: np.ndarray):
@@ -367,7 +363,4 @@
         x = x[crop_height:, crop_width:]
 
         # Return the cropped image
-        return x
-=======
-        return tensor(img), tensor(target_img)
->>>>>>> dae6a466
+        return x