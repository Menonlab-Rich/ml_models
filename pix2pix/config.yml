device:
  default: cpu
  cuda_if_available: true
directories:
<<<<<<< HEAD
  root: .
  data: data
  results: results
  inputs: ../../data/transfer/preprocess/masks
  targets: ../../data/transfer/preprocess/tifs
  model: ~/ml_models/pix2pix
=======
  root: D:\CZI_scope\code\ml_models\unet\segmentation
  data: D:\CZI_scope\code\ml_models\unet\segmentation\data
  results: D:\CZI_scope\code\ml_models\unet\segmentation\results
  inputs: D:\CZI_scope\code\preprocess\masks\masks
  targets: D:\CZI_scope\code\preprocess\tifs\tifs
  model: D:\CZI_scope\code\ml_models\pix2pix
>>>>>>> a442e2af
  create: true
train:
  batch_size: 16
  epochs: 20
  train_ratio: 0.8

model:
  lambda: 1.e-4
  in_channels: 1
  out_channels: 1
  features:
    - 64
    - 128
    - 256
    - 512
plotting:
  save: true
  classes:
    - background
    - "625"
    - "605"
  labels:
    - 0
    - 1
    - 2
optimizer:
  kind: "adam"
  params:
    lr: 1.e-3
scheduler:
  kind: "step"
  params:
    step_size: 5
transform:
  lib: "Albumentations" # which transformation lib to use
  targets: # Which data types to target 
    input: # Sometimes input transforms need to be applied both the input and target types
      - image
      - mask
    target: # I have yet to find a case where target transforms need to be applied to more than 1 type
      - image
  input:
    - xform: LongestMaxSize
      args:
        max_size: 256
      pipeline: both
    - xform: PadIfNeeded
      args:
        min_height: 256
        min_width: 256
        border_mode: 0 # BORDER_CONSTANT
        value: 0
      pipeline: both
    - xform: RandomBrightnessContrast
      args:
        p: 0.5
      pipeline: train
    - xform: GaussNoise
      args:
        var_limit:
          - 1.0e-4
          - 1.0e-3
        p: 0.5
      pipeline: train
    - xform: ToTensorWithDType
      args:
        p: 1
        dtype: float32
      custom: true
  target:
    - xform: ToFloat
      args:
        p: 1<|MERGE_RESOLUTION|>--- conflicted
+++ resolved
@@ -2,21 +2,12 @@
   default: cpu
   cuda_if_available: true
 directories:
-<<<<<<< HEAD
   root: .
   data: data
   results: results
   inputs: ../../data/transfer/preprocess/masks
   targets: ../../data/transfer/preprocess/tifs
   model: ~/ml_models/pix2pix
-=======
-  root: D:\CZI_scope\code\ml_models\unet\segmentation
-  data: D:\CZI_scope\code\ml_models\unet\segmentation\data
-  results: D:\CZI_scope\code\ml_models\unet\segmentation\results
-  inputs: D:\CZI_scope\code\preprocess\masks\masks
-  targets: D:\CZI_scope\code\preprocess\tifs\tifs
-  model: D:\CZI_scope\code\ml_models\pix2pix
->>>>>>> a442e2af
   create: true
 train:
   batch_size: 16
